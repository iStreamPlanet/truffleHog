--- conflicted
+++ resolved
@@ -204,11 +204,7 @@
         if len(s) < MIN_KEY_BOUNDARY or len(e) < MIN_KEY_BOUNDARY:
             warning = "Key rule ignored, bounding strings must be 8 characters or more \"{}\"".format(r)
             logging.warning(warning)
-<<<<<<< HEAD
             print("{}{}{}".format(bcolors.WARNING, warning, bcolors.ENDC))
-=======
-            print("{}{}{}".format(bcolors.WARNING, warning, bcolors.WARNING))
->>>>>>> c7341b3e
             return None
         p = r"([+\-]-----BEGIN [A-Z ]+-----[\r\n][+\-]|)?{}[0-9a-zA-Z+/\r\n+\-]+{}([\r\n][+\-]-----END [A-Z ]+-----)?".format(re.escape(s), re.escape(e))
         return re.compile(p)
